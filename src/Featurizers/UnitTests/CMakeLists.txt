--- conflicted
+++ resolved
@@ -40,10 +40,7 @@
     MinMaxImputerFeaturizer_UnitTest
     MinMaxScalarFeaturizer_UnitTests
     MissingDummiesFeaturizer_UnitTests
-<<<<<<< HEAD
     NormalizeFeaturizer_UnitTests
-=======
->>>>>>> fcf5644f
     NumericalizeFeaturizer_UnitTests
     OneHotEncoderFeaturizer_UnitTests
     PCAFeaturizer_UnitTests

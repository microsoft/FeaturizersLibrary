--- conflicted
+++ resolved
@@ -40,11 +40,8 @@
     MinMaxImputerFeaturizer_UnitTest
     MinMaxScalarFeaturizer_UnitTests
     MissingDummiesFeaturizer_UnitTests
-<<<<<<< HEAD
     NormalizeFeaturizer_UnitTests
-=======
     ModeImputerFeaturizer_UnitTest
->>>>>>> d161aa78
     NumericalizeFeaturizer_UnitTests
     OneHotEncoderFeaturizer_UnitTests
     PCAFeaturizer_UnitTests

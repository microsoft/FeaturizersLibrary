// ----------------------------------------------------------------------
// Copyright (c) Microsoft Corporation. All rights reserved.
// Licensed under the MIT License
// ----------------------------------------------------------------------
#define CATCH_CONFIG_MAIN
#include "catch.hpp"
#include "../AnalyticalRollingWindowFeaturizer.h"
#include "../TestHelpers.h"

namespace NS = Microsoft::Featurizer;

using OutputType = NS::Featurizers::AnalyticalRollingWindowTransformer<std::int32_t>::TransformedType;

TEST_CASE("Mean - int32, window size 1, horizon 1") {
    // Since we are doing the mean of one value and a horizon of one, the result should always be equal to the prior value passed into execute.

    NS::Featurizers::AnalyticalRollingWindowTransformer<std::int32_t>                transformer(NS::Featurizers::AnalyticalRollingWindowCalculation::Mean, 1, 1);

    CHECK(NS::TestHelpers::FuzzyCheck(transformer.execute(1), {std::nan("")}));

    CHECK(NS::TestHelpers::FuzzyCheck(transformer.execute(2), {1}));

    CHECK(NS::TestHelpers::FuzzyCheck(transformer.execute(3), {2}));

    CHECK(NS::TestHelpers::FuzzyCheck(transformer.execute(4), {3}));
}

TEST_CASE("Mean - int32, window size 2, horizon 1") {
    NS::Featurizers::AnalyticalRollingWindowTransformer<std::int32_t>                transformer(NS::Featurizers::AnalyticalRollingWindowCalculation::Mean, 1, 2);

    CHECK(NS::TestHelpers::FuzzyCheck(transformer.execute(1), {std::nan("")}));

    CHECK(NS::TestHelpers::FuzzyCheck(transformer.execute(2), {1}));

     // Correct result is now {1.5} because the mean of 1 + 2 is 1.5
    CHECK(NS::TestHelpers::FuzzyCheck(transformer.execute(3), {1.5}));

    // Correct result is now {2.5} because the mean of 2 + 3 is 2.5
    CHECK(NS::TestHelpers::FuzzyCheck(transformer.execute(4), {2.5}));
}

TEST_CASE("Mean - int32, window size 2, horizon 1, min window size 2") {
    NS::Featurizers::AnalyticalRollingWindowTransformer<std::int32_t>                transformer(NS::Featurizers::AnalyticalRollingWindowCalculation::Mean, 1, 2, 2);

    CHECK(NS::TestHelpers::FuzzyCheck(transformer.execute(1), {std::nan("")}));

    CHECK(NS::TestHelpers::FuzzyCheck(transformer.execute(2), {std::nan("")}));

    CHECK(NS::TestHelpers::FuzzyCheck(transformer.execute(3), {1.5}));

    CHECK(NS::TestHelpers::FuzzyCheck(transformer.execute(4), {2.5}));
}

TEST_CASE("Mean - int32, window size 1, horizon 2") {
    NS::Featurizers::AnalyticalRollingWindowTransformer<std::int32_t>                transformer(NS::Featurizers::AnalyticalRollingWindowCalculation::Mean, 2, 1);

    CHECK(NS::TestHelpers::FuzzyCheck(transformer.execute(1), {std::nan(""), std::nan("")}));

    CHECK(NS::TestHelpers::FuzzyCheck(transformer.execute(2), {std::nan(""), 1.0}));

    CHECK(NS::TestHelpers::FuzzyCheck(transformer.execute(3), {1.0, 2.0}));

    CHECK(NS::TestHelpers::FuzzyCheck(transformer.execute(4), {2.0, 3.0}));

}

TEST_CASE("Mean - int32, window size 2, horizon 2") {
    NS::Featurizers::AnalyticalRollingWindowTransformer<std::int32_t>                transformer(NS::Featurizers::AnalyticalRollingWindowCalculation::Mean, 2, 2);

    CHECK(NS::TestHelpers::FuzzyCheck(transformer.execute(1), {std::nan(""), std::nan("")}));

    CHECK(NS::TestHelpers::FuzzyCheck(transformer.execute(2), {std::nan(""), 1.0}));

    CHECK(NS::TestHelpers::FuzzyCheck(transformer.execute(3), {1.0, 1.5}));

    CHECK(NS::TestHelpers::FuzzyCheck(transformer.execute(3), {1.5, 2.5}));
}

TEST_CASE("Mean - int32, window size 2, horizon 2, min window size 2") {
    NS::Featurizers::AnalyticalRollingWindowTransformer<std::int32_t>                transformer(NS::Featurizers::AnalyticalRollingWindowCalculation::Mean, 2, 2, 2);

    CHECK(NS::TestHelpers::FuzzyCheck(transformer.execute(1), {std::nan(""), std::nan("")}));

    CHECK(NS::TestHelpers::FuzzyCheck(transformer.execute(2), {std::nan(""), std::nan("")}));

    CHECK(NS::TestHelpers::FuzzyCheck(transformer.execute(3), {std::nan(""), 1.5}));

    CHECK(NS::TestHelpers::FuzzyCheck(transformer.execute(4), {1.5, 2.5}));
}

TEST_CASE("Estimator Mean - int32, window size 2, horizon 2, min window size 2") {
    NS::AnnotationMapsPtr                   pAllColumnAnnotations(NS::CreateTestAnnotationMapsPtr(1));
    NS::Featurizers::AnalyticalRollingWindowEstimator<std::int32_t>                 estimator(pAllColumnAnnotations, NS::Featurizers::AnalyticalRollingWindowCalculation::Mean, 2, 2, 2);
    estimator.begin_training();
    estimator.complete_training();
    auto transformer = estimator.create_transformer();

    std::vector<OutputType>   output;
    auto const                              callback(
        [&output](std::vector<double> value) {
            output.emplace_back(std::move(value));
        }
    );

    transformer->execute(1, callback);
    CHECK(NS::TestHelpers::FuzzyCheck(output[0], {std::nan(""), std::nan("")}));

    transformer->execute(2, callback);
    CHECK(NS::TestHelpers::FuzzyCheck(output[1], {std::nan(""), std::nan("")}));

    transformer->execute(3, callback);
    CHECK(NS::TestHelpers::FuzzyCheck(output[2], {std::nan(""), 1.5}));

    transformer->execute(4, callback);
    CHECK(NS::TestHelpers::FuzzyCheck(output[3], {1.5, 2.5}));
}

using GrainType = std::vector<std::string>;

TEST_CASE("Grained Mean - 1 grain, window size 1, horizon 1") {
    NS::AnnotationMapsPtr                   pAllColumnAnnotations(NS::CreateTestAnnotationMapsPtr(1));
    NS::Featurizers::GrainedAnalyticalRollingWindowEstimator<std::int32_t>      estimator(pAllColumnAnnotations, NS::Featurizers::AnalyticalRollingWindowCalculation::Mean, 1, 1);

    using GrainedInputType = typename NS::Featurizers::GrainedAnalyticalRollingWindowEstimator<std::int32_t>::InputType;

    const GrainType grain({"one"});
<<<<<<< HEAD
    const std::int32_t value1(1);
    const GrainedInputType tup1(grain, value1);
    const std::vector<std::tuple<std::vector<std::string> const &, std::int32_t const &>> vec = {tup1};
=======
    const GrainedInputType tup1 = std::make_tuple(grain, 1);
>>>>>>> 01952233

    estimator.begin_training();
    CHECK(estimator.get_state() == NS::TrainingState::Finished);

    estimator.complete_training();
    CHECK(estimator.get_state() == NS::TrainingState::Completed);

    auto transformer = estimator.create_transformer();

    std::vector<OutputType>   output;
    auto const                              callback(
        [&output](std::vector<double> value) {
            output.emplace_back(std::move(value));
        }
    );

    transformer->execute(tup1, callback);
    CHECK(NS::TestHelpers::FuzzyCheck(output[0], {std::nan("")}));

    const std::int32_t value2(2);
    const GrainedInputType tup2(grain, value2);

    transformer->execute(tup2, callback);
    CHECK(NS::TestHelpers::FuzzyCheck(output[1], {1.0}));

    const std::int32_t value3(3);
    const GrainedInputType tup3(grain, value3);
    transformer->execute(tup3, callback);
    CHECK(NS::TestHelpers::FuzzyCheck(output[2], {2.0}));
}

TEST_CASE("Grained Mean - 1 grain, window size 2, horizon 2, min window size 2") {
    NS::AnnotationMapsPtr                   pAllColumnAnnotations(NS::CreateTestAnnotationMapsPtr(1));
    NS::Featurizers::GrainedAnalyticalRollingWindowEstimator<std::int32_t>      estimator(pAllColumnAnnotations, NS::Featurizers::AnalyticalRollingWindowCalculation::Mean, 2, 2, 2);

    using GrainedInputType = typename NS::Featurizers::GrainedAnalyticalRollingWindowEstimator<std::int32_t>::InputType;

    const GrainType grain({"one"});
<<<<<<< HEAD
    const std::int32_t value1(1);
    const GrainedInputType tup1(grain, value1);
    const std::vector<std::tuple<std::vector<std::string> const &, std::int32_t const &>> vec = {tup1};
=======
    const GrainedInputType tup1 = std::make_tuple(grain, 1);
>>>>>>> 01952233

    estimator.begin_training();
    CHECK(estimator.get_state() == NS::TrainingState::Finished);

    estimator.complete_training();
    CHECK(estimator.get_state() == NS::TrainingState::Completed);

    auto transformer = estimator.create_transformer();

    std::vector<OutputType>   output;
    auto const                              callback(
        [&output](std::vector<double> value) {
            output.emplace_back(std::move(value));
        }
    );

    transformer->execute(tup1, callback);
    CHECK(NS::TestHelpers::FuzzyCheck(output[0], {std::nan(""), std::nan("")}));

    const std::int32_t value2(2);
    const GrainedInputType tup2(grain, value2);
    transformer->execute(tup2, callback);
    CHECK(NS::TestHelpers::FuzzyCheck(output[1], {std::nan(""), std::nan("")}));

    const std::int32_t value3(3);
    const GrainedInputType tup3(grain, value3);
    transformer->execute(tup3, callback);
    CHECK(NS::TestHelpers::FuzzyCheck(output[2], {std::nan(""), 1.5}));

    const std::int32_t value4(4);
    const GrainedInputType tup4(grain, value4);
    transformer->execute(tup4, callback);
    CHECK(NS::TestHelpers::FuzzyCheck(output[3], {1.5, 2.5}));
}

TEST_CASE("Grained Mean - 2 grain, window size 2, horizon 2, min window size 1") {
    NS::AnnotationMapsPtr                   pAllColumnAnnotations(NS::CreateTestAnnotationMapsPtr(1));
    NS::Featurizers::GrainedAnalyticalRollingWindowEstimator<std::int32_t>      estimator(pAllColumnAnnotations, NS::Featurizers::AnalyticalRollingWindowCalculation::Mean, 2, 2);

    using GrainedInputType = typename NS::Featurizers::GrainedAnalyticalRollingWindowEstimator<std::int32_t>::InputType;

    const GrainType grainOne({"one"});
    const GrainType grainTwo({"two"});
<<<<<<< HEAD
    const std::int32_t value1(1);
    const GrainedInputType tup1(grainOne, value1);
    const GrainedInputType tup2(grainTwo, value1);
    const std::vector<std::tuple<std::vector<std::string> const &, std::int32_t const &>> vec = {tup1, tup2};
=======
    const GrainedInputType tup1 = std::make_tuple(grainOne, 1);
    const GrainedInputType tup2 = std::make_tuple(grainTwo, 1);
>>>>>>> 01952233

    estimator.begin_training();
    CHECK(estimator.get_state() == NS::TrainingState::Finished);

    estimator.complete_training();
    CHECK(estimator.get_state() == NS::TrainingState::Completed);

    auto transformer = estimator.create_transformer();

    std::vector<OutputType>   output;
    auto const                              callback(
        [&output](OutputType value) {
            output.emplace_back(std::move(value));
        }
    );

    transformer->execute(tup1, callback);
    CHECK(NS::TestHelpers::FuzzyCheck(output[0], {std::nan(""), std::nan("")}));


    transformer->execute(tup2, callback);
    CHECK(NS::TestHelpers::FuzzyCheck(output[1], {std::nan(""), std::nan("")}));


    const std::int32_t value2(2);
    const GrainedInputType tup3(grainOne, value2);
    transformer->execute(tup3, callback);
    CHECK(NS::TestHelpers::FuzzyCheck(output[2], {std::nan(""), 1}));


    const GrainedInputType tup4(grainTwo, value2);
    transformer->execute(tup4, callback);
    CHECK(NS::TestHelpers::FuzzyCheck(output[3], {std::nan(""), 1}));
}

TEST_CASE("Serialization/Deserialization") {
    NS::Featurizers::AnalyticalRollingWindowTransformer<std::int32_t>       transformer(NS::Featurizers::AnalyticalRollingWindowCalculation::Mean, 2, 2, 2);
    NS::Archive                                                 out;

    transformer.save(out);

    NS::Archive                         in(out.commit());
    NS::Featurizers::AnalyticalRollingWindowTransformer<std::int32_t>       other(in);

    CHECK(other == transformer);
}

TEST_CASE("Serialization Version Error") {
    NS::Archive                             out;

    out.serialize(static_cast<std::uint16_t>(2));
    out.serialize(static_cast<std::uint16_t>(0));

    NS::Archive                             in(out.commit());

    CHECK_THROWS_WITH(
        NS::Featurizers::AnalyticalRollingWindowTransformer<std::int32_t>(in),
        Catch::Contains("Unsupported archive version")
    );
}

TEST_CASE("Invalid Constructor Args") {
    CHECK_THROWS_WITH(
        NS::Featurizers::AnalyticalRollingWindowTransformer<std::int32_t>(NS::Featurizers::AnalyticalRollingWindowCalculation::Mean, 1, 0),
        Catch::Contains("maxWindowSize")
    );

    CHECK_THROWS_WITH(
        NS::Featurizers::AnalyticalRollingWindowTransformer<std::int32_t>(NS::Featurizers::AnalyticalRollingWindowCalculation::Mean, 0, 1),
        Catch::Contains("horizon")
    );

    CHECK_THROWS_WITH(
        NS::Featurizers::AnalyticalRollingWindowTransformer<std::int32_t>(NS::Featurizers::AnalyticalRollingWindowCalculation::Mean, 1, 1, 0),
        Catch::Contains("minWindowSize")
    );

    CHECK_THROWS_WITH(
        NS::Featurizers::AnalyticalRollingWindowTransformer<std::int32_t>(NS::Featurizers::AnalyticalRollingWindowCalculation::Mean, 1, 1, 2),
        Catch::Contains("minWindowSize must be smaller than maxWindowSize")
    );
}

TEST_CASE("Flush test") {

    std::vector<OutputType>   output;
    auto const                              callback(
        [&output](OutputType value) {
            output.emplace_back(std::move(value));
        }
    );

    NS::Featurizers::AnalyticalRollingWindowTransformer<std::int32_t>                transformer(NS::Featurizers::AnalyticalRollingWindowCalculation::Mean, 1, 1);

    CHECK(NS::TestHelpers::FuzzyCheck(transformer.execute(1), {std::nan("")}));

    CHECK(NS::TestHelpers::FuzzyCheck(transformer.execute(2), {1}));

    // Call flush. The next 2 calls with the same values from before the flush should return the same values.
    // Flush should also return no values.
    transformer.flush(callback);
    CHECK(output.size() == 0);

    CHECK(NS::TestHelpers::FuzzyCheck(transformer.execute(1), {std::nan("")}));

    CHECK(NS::TestHelpers::FuzzyCheck(transformer.execute(2), {1}));
}
<|MERGE_RESOLUTION|>--- conflicted
+++ resolved
@@ -124,13 +124,9 @@
     using GrainedInputType = typename NS::Featurizers::GrainedAnalyticalRollingWindowEstimator<std::int32_t>::InputType;
 
     const GrainType grain({"one"});
-<<<<<<< HEAD
     const std::int32_t value1(1);
     const GrainedInputType tup1(grain, value1);
     const std::vector<std::tuple<std::vector<std::string> const &, std::int32_t const &>> vec = {tup1};
-=======
-    const GrainedInputType tup1 = std::make_tuple(grain, 1);
->>>>>>> 01952233
 
     estimator.begin_training();
     CHECK(estimator.get_state() == NS::TrainingState::Finished);
@@ -169,13 +165,9 @@
     using GrainedInputType = typename NS::Featurizers::GrainedAnalyticalRollingWindowEstimator<std::int32_t>::InputType;
 
     const GrainType grain({"one"});
-<<<<<<< HEAD
     const std::int32_t value1(1);
     const GrainedInputType tup1(grain, value1);
     const std::vector<std::tuple<std::vector<std::string> const &, std::int32_t const &>> vec = {tup1};
-=======
-    const GrainedInputType tup1 = std::make_tuple(grain, 1);
->>>>>>> 01952233
 
     estimator.begin_training();
     CHECK(estimator.get_state() == NS::TrainingState::Finished);
@@ -219,15 +211,10 @@
 
     const GrainType grainOne({"one"});
     const GrainType grainTwo({"two"});
-<<<<<<< HEAD
     const std::int32_t value1(1);
     const GrainedInputType tup1(grainOne, value1);
     const GrainedInputType tup2(grainTwo, value1);
     const std::vector<std::tuple<std::vector<std::string> const &, std::int32_t const &>> vec = {tup1, tup2};
-=======
-    const GrainedInputType tup1 = std::make_tuple(grainOne, 1);
-    const GrainedInputType tup2 = std::make_tuple(grainTwo, 1);
->>>>>>> 01952233
 
     estimator.begin_training();
     CHECK(estimator.get_state() == NS::TrainingState::Finished);
@@ -334,4 +321,4 @@
     CHECK(NS::TestHelpers::FuzzyCheck(transformer.execute(1), {std::nan("")}));
 
     CHECK(NS::TestHelpers::FuzzyCheck(transformer.execute(2), {1}));
-}
+}
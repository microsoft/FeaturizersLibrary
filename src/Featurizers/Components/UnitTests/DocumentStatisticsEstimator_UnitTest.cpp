// ----------------------------------------------------------------------
// Copyright (c) Microsoft Corporation. All rights reserved.
// Licensed under the MIT License
// ----------------------------------------------------------------------
#define CATCH_CONFIG_MAIN
#include "catch.hpp"

#include "../../../3rdParty/optional.h"
#include "../DocumentStatisticsEstimator.h"
#include "../../TestHelpers.h"
#include "../../../Traits.h"

namespace NS = Microsoft::Featurizer;

using IndexMap                             = NS::Featurizers::Components::Details::DocumentStatisticsTrainingOnlyPolicy::IndexMap;
using FrequencyMap                         = IndexMap;
using FrequencyAndIndexMap                 = NS::Featurizers::Components::DocumentStatisticsAnnotationData::FrequencyAndIndexMap;
using StringDecorator                      = NS::Featurizers::Components::Details::DocumentStatisticsTrainingOnlyPolicy::StringDecorator;
using FrequencyAndIndex                    = NS::Featurizers::Components::FrequencyAndIndex;
using AnalyzerMethod                       = NS::Featurizers::Components::AnalyzerMethod;
using StringIterator                       = std::string::const_iterator;
using ParseFunctionType                    = std::function<void (std::string const &, std::function<void (StringIterator, StringIterator)> const &)>;



void DSRTestWrapper(std::vector<std::vector<std::string>> const &inputBatches,
                                FrequencyAndIndexMap const &label,
                                std::uint32_t docuNumsLabel,
                                StringDecorator decorator,
                                AnalyzerMethod analyzer,
                                std::string regexToken,
                                nonstd::optional<IndexMap> existingVocabulary,
                                nonstd::optional<std::uint32_t> maxFeatures,
                                std::float_t minDf,
                                std::float_t maxDf,
                                std::uint32_t ngramRangeMin,
                                std::uint32_t ngramRangeMax) {
    NS::AnnotationMapsPtr                                                   pAllColumnAnnotations(NS::CreateTestAnnotationMapsPtr(1));
    NS::Featurizers::Components::DocumentStatisticsEstimator<std::numeric_limits<size_t>::max()>
                                                                            estimator(pAllColumnAnnotations,
                                                                                      0,
                                                                                      decorator,
                                                                                      analyzer,
                                                                                      regexToken,
                                                                                      existingVocabulary,
                                                                                      maxFeatures,
                                                                                      minDf,
                                                                                      maxDf,
                                                                                      ngramRangeMin,
                                                                                      ngramRangeMax);

    NS::TestHelpers::Train(estimator, inputBatches);

    NS::Featurizers::Components::DocumentStatisticsAnnotationData const &
                                                                            annotation(estimator.get_annotation_data());
    CHECK(annotation.TermFrequencyAndIndex == label);
    CHECK(annotation.TotalNumDocuments == docuNumsLabel);
}

TEST_CASE("invalid_annotation") {
    FrequencyAndIndexMap termFreqAndIndex;
    termFreqAndIndex.emplace("key", FrequencyAndIndex(1, 1));

    CHECK_THROWS_WITH(NS::Featurizers::Components::DocumentStatisticsAnnotationData(std::move(termFreqAndIndex), 0), "totalNumDocuments");
    CHECK_THROWS_WITH(NS::Featurizers::Components::DocumentStatisticsAnnotationData(FrequencyAndIndexMap(), 1), "termFrequencyAndIndex");
}

TEST_CASE("invalid_trainingpolicy") {
    //invalid paramaters
    nonstd::optional<IndexMap> existingVocabularyEmpty = nonstd::optional<IndexMap>(IndexMap());
    nonstd::optional<std::uint32_t> maxFeaturesInvalid = nonstd::optional<std::uint32_t>(static_cast<std::uint32_t>(0));

    //valid paramaters
    StringDecorator decorator;
    AnalyzerMethod analyzer = AnalyzerMethod::Word;
    std::string regexToken = "";
    nonstd::optional<IndexMap> existingVocabulary = nonstd::optional<IndexMap>(IndexMap({{"key", 1}}));
    nonstd::optional<std::uint32_t> maxFeatures = nonstd::optional<std::uint32_t>(static_cast<std::uint32_t>(1));

    CHECK_THROWS_WITH(NS::Featurizers::Components::Details::DocumentStatisticsTrainingOnlyPolicy(decorator, analyzer, regexToken, existingVocabularyEmpty, maxFeatures, 0.0f, 1.0f, 1, 1), "existingVocabulary");
    CHECK_THROWS_WITH(NS::Featurizers::Components::Details::DocumentStatisticsTrainingOnlyPolicy(decorator, analyzer, regexToken, existingVocabulary, maxFeaturesInvalid, 0.0f, 1.0f, 1, 1), "topKTermsLowerBound");
    CHECK_THROWS_WITH(NS::Featurizers::Components::Details::DocumentStatisticsTrainingOnlyPolicy(decorator, analyzer, regexToken, existingVocabulary, maxFeatures, -0.5f, 1.0f, 1, 1), "minDf");
    CHECK_THROWS_WITH(NS::Featurizers::Components::Details::DocumentStatisticsTrainingOnlyPolicy(decorator, analyzer, regexToken, existingVocabulary, maxFeatures, 0.0f, 1.5f, 1, 1), "maxDf");
    CHECK_THROWS_WITH(NS::Featurizers::Components::Details::DocumentStatisticsTrainingOnlyPolicy(decorator, analyzer, regexToken, existingVocabulary, maxFeatures, 1.0f, 0.0f, 1, 1), "_minDf > _maxDf");
    CHECK_THROWS_WITH(NS::Featurizers::Components::Details::DocumentStatisticsTrainingOnlyPolicy(decorator, analyzer, regexToken, existingVocabulary, maxFeatures, 0.0f, 1.0f, 0, 1), "ngramRangeMin");
    CHECK_THROWS_WITH(NS::Featurizers::Components::Details::DocumentStatisticsTrainingOnlyPolicy(decorator, analyzer, regexToken, existingVocabulary, maxFeatures, 0.0f, 1.0f, 1, 0), "ngramRangeMax");
    CHECK_THROWS_WITH(NS::Featurizers::Components::Details::DocumentStatisticsTrainingOnlyPolicy(decorator, analyzer, regexToken, existingVocabulary, maxFeatures, 0.0f, 1.0f, 2, 1), "_ngramRangeMin > _ngramRangeMax");
}

void TestGeneratingParseFunc(std::string input,
                             std::vector<std::string> label,
                             AnalyzerMethod const &analyzer,
                             std::string const & regexToken,
                             std::uint32_t const & ngramRangeMin,
                             std::uint32_t const & ngramRangeMax) {
    ParseFunctionType parseFunc;
    NS::Featurizers::Components::DocumentParseFuncGenerator(parseFunc, analyzer, regexToken, ngramRangeMin, ngramRangeMax);
<<<<<<< HEAD
 
=======

>>>>>>> 94f47241
    std::vector<std::string> output;
    parseFunc(
        input,
        [&output] (StringIterator begin, StringIterator end) {
            output.emplace_back(std::string(begin, end));
        }
    );
    CHECK(output == label);
}
<<<<<<< HEAD
 
=======

>>>>>>> 94f47241
TEST_CASE("TestGeneratingParseFunc") {
    TestGeneratingParseFunc("jumpy fox", {"jumpy", "fox"}, AnalyzerMethod::Word, "", 1, 1);
    TestGeneratingParseFunc("jumpy fox", {"jumpy", "fox"}, AnalyzerMethod::Word, "[^\\s]+", 1, 1);
    TestGeneratingParseFunc("jumpy fox", {"jumpy", "fox", "jumpy fox"}, AnalyzerMethod::Word, "", 1, 2);
    TestGeneratingParseFunc("jumpy fox", {"jumpy", "umpy ", "mpy f", "py fo", "y fox"}, AnalyzerMethod::Char, "", 5, 5);
    TestGeneratingParseFunc(" jumpy fox ", {" jump", "jumpy", "umpy ", " fox "}, AnalyzerMethod::Charwb, "", 5, 5);
}

TEST_CASE("DocumentDecorator functionality") {
    //  with lower, analyze word, empty regex, ngram_min == 1 and ngram_max == 1
    CHECK(NS::Featurizers::Components::DocumentDecorator("   This ,is a document", true, AnalyzerMethod::Word, "", 1, 1) == "   this ,is a document");
    //  without lower, analyze word, empty regex, ngram_min == 1 and ngram_max == 1
    CHECK(NS::Featurizers::Components::DocumentDecorator("   This ,is a document", false, AnalyzerMethod::Word, "", 1, 1) == "   This ,is a document");
    //  without lower, analyze word, non-empty regex, ngram_min == 1 and ngram_max == 1
    CHECK(NS::Featurizers::Components::DocumentDecorator("   This ,is a document", false, AnalyzerMethod::Word, "abc", 1, 1) == "   This ,is a document");
    //  without lower, analyze word, empty regex, ngram_min == 0 and ngram_max == 0
    CHECK(NS::Featurizers::Components::DocumentDecorator("    This, is      a document", false, AnalyzerMethod::Word, "", 0, 0) == " This is a document");
    //  without lower, analyze word, non-empty regex, ngram_min == 0 and ngram_max == 0
    CHECK(NS::Featurizers::Components::DocumentDecorator("   This, is      a document", false, AnalyzerMethod::Word, "abc", 0, 0) == "   This, is      a document");
    //  without lower, analyze char, non-empty regex, ngram_min == 0 and ngram_max == 0
    CHECK(NS::Featurizers::Components::DocumentDecorator("  This, is      a document", false, AnalyzerMethod::Char, "abc", 0, 0) == " This is a document");
    //  without lower, analyze charwb, non-empty regex, ngram_min == 0 and ngram_max == 0
    CHECK(NS::Featurizers::Components::DocumentDecorator("  This, is      a document", false, AnalyzerMethod::Charwb, "abc", 0, 0) == " This is a document ");
}

TEST_CASE("string_idf") {
    FrequencyMap const                         termFreqLabel({{"orange",3}, {"apple", 1}, {"peach", 3}, {"grape", 2}, {"banana",1}});
    IndexMap const                             termIndexLabel({{"apple", 0}, {"banana",1}, {"grape", 2}, {"orange",3}, {"peach", 4}});
    FrequencyAndIndexMap const                 termFreqAndIndexLabel = NS::Featurizers::Components::MergeTwoMapsWithSameKeys(termFreqLabel, termIndexLabel);
    std::uint32_t const                        docuNumsLabel(3);

    std::vector<std::vector<std::string>> const
                                               inputBatches({{" orange  apple  apple peach  grape "},
                                                            {" grape orange     peach peach banana"},
                                                            {"orange orange peach   peach orange "}});
    //parameter initialization
    StringDecorator decorator;
    AnalyzerMethod analyzer = AnalyzerMethod::Word;
    std::string regexToken = "";
    nonstd::optional<IndexMap> existingVocabulary = nonstd::optional<IndexMap>();
    nonstd::optional<std::uint32_t> maxFeatures = nonstd::optional<std::uint32_t>();
    std::float_t minDf = 0.0f;
    std::float_t maxDf = 1.0f;
    std::uint32_t ngramRangeMin = 1;
    std::uint32_t ngramRangeMax = 1;

    DSRTestWrapper(inputBatches,
                   termFreqAndIndexLabel,
                   docuNumsLabel,
                   decorator,
                   analyzer,
                   regexToken,
                   existingVocabulary,
                   maxFeatures,
                   minDf,
                   maxDf,
                   ngramRangeMin,
                   ngramRangeMax);
}

TEST_CASE("string_idf_custom_decorator") {
    FrequencyMap const                         termFreqLabel({{"orange",3}, {"apple", 1}, {"peach", 3}, {"grape", 2}, {"banana",1}});
    IndexMap const                             termIndexLabel({{"apple", 0}, {"banana",1}, {"grape", 2}, {"orange",3}, {"peach", 4}});
    FrequencyAndIndexMap const                 termFreqAndIndexLabel = NS::Featurizers::Components::MergeTwoMapsWithSameKeys(termFreqLabel, termIndexLabel);
    std::uint32_t const                        docuNumsLabel(3);

    std::vector<std::vector<std::string>> const
                                               inputBatches({{" ORANGE  APPLE  apple peach  grape "},
                                                            {" grape orange     peach PEACH BANANA"},
                                                            {"orange ORANGE peach   peach orange "}});
    //parameter initialization
    StringDecorator decorator = Microsoft::Featurizer::Strings::ToLower;
    AnalyzerMethod analyzer = AnalyzerMethod::Word;
    std::string regexToken = "";
    nonstd::optional<IndexMap> existingVocabulary = nonstd::optional<IndexMap>();
    nonstd::optional<std::uint32_t> maxFeatures = nonstd::optional<std::uint32_t>();
    std::float_t minDf = 0.0f;
    std::float_t maxDf = 1.0f;
    std::uint32_t ngramRangeMin = 1;
    std::uint32_t ngramRangeMax = 1;

    DSRTestWrapper(inputBatches,
                   termFreqAndIndexLabel,
                   docuNumsLabel,
                   decorator,
                   analyzer,
                   regexToken,
                   existingVocabulary,
                   maxFeatures,
                   minDf,
                   maxDf,
                   ngramRangeMin,
                   ngramRangeMax);
}

TEST_CASE("string_idf_regex_no_decorator") {
    FrequencyMap const                         termFreqLabel({{"jumpy", 1}, {"fox", 1}});
    IndexMap const                             termIndexLabel({{"fox", 0}, {"jumpy", 1}});
    FrequencyAndIndexMap const                 termFreqAndIndexLabel = NS::Featurizers::Components::MergeTwoMapsWithSameKeys(termFreqLabel, termIndexLabel);
    std::uint32_t const                        docuNumsLabel(1);

    std::vector<std::vector<std::string>> const
                                               inputBatches({{"jumpy fox"}});

    //parameter initialization
    StringDecorator decorator;
    AnalyzerMethod analyzer = AnalyzerMethod::Word;
    std::string regexToken = "[^\\s]+";
    nonstd::optional<IndexMap> existingVocabulary = nonstd::optional<IndexMap>();
    nonstd::optional<std::uint32_t> maxFeatures = nonstd::optional<std::uint32_t>();
    std::float_t minDf = 0.0f;
    std::float_t maxDf = 1.0f;
    std::uint32_t ngramRangeMin = 1;
    std::uint32_t ngramRangeMax = 1;

    DSRTestWrapper(inputBatches,
                   termFreqAndIndexLabel,
                   docuNumsLabel,
                   decorator,
                   analyzer,
                   regexToken,
                   existingVocabulary,
                   maxFeatures,
                   minDf,
                   maxDf,
                   ngramRangeMin,
                   ngramRangeMax);
}

TEST_CASE("string_idf_custom_regex") {
    FrequencyMap const                         termFreqLabel({{"orange",3}, {"apple", 1}, {"peach", 3}, {"grape", 2}, {"banana",1}});
    IndexMap const                             termIndexLabel({{"apple", 0}, {"banana",1}, {"grape", 2}, {"orange",3}, {"peach", 4}});
    FrequencyAndIndexMap const                 termFreqAndIndexLabel = NS::Featurizers::Components::MergeTwoMapsWithSameKeys(termFreqLabel, termIndexLabel);
    std::uint32_t const                        docuNumsLabel(3);

    std::vector<std::vector<std::string>> const
                                               inputBatches({{" ORANGE  APPLE  apple peach  grape "},
                                                            {" grape orange     peach PEACH BANANA"},
                                                            {"orange ORANGE peach   peach orange "}});
    //parameter initialization
    StringDecorator decorator = Microsoft::Featurizer::Strings::ToLower;
    AnalyzerMethod analyzer = AnalyzerMethod::Word;
    std::string regexToken = "[^\\s]+";
    nonstd::optional<IndexMap> existingVocabulary = nonstd::optional<IndexMap>();
    nonstd::optional<std::uint32_t> maxFeatures = nonstd::optional<std::uint32_t>();
    std::float_t minDf = 0.0f;
    std::float_t maxDf = 1.0f;
    std::uint32_t ngramRangeMin = 1;
    std::uint32_t ngramRangeMax = 1;

    DSRTestWrapper(inputBatches,
                   termFreqAndIndexLabel,
                   docuNumsLabel,
                   decorator,
                   analyzer,
                   regexToken,
                   existingVocabulary,
                   maxFeatures,
                   minDf,
                   maxDf,
                   ngramRangeMin,
                   ngramRangeMax);
}

TEST_CASE("string_idf_ngramword_no_decorator") {
    FrequencyMap const                         termFreqLabel({{"jumpy", 1}, {"fox", 1}, {"jumpy fox", 1}});
    IndexMap const                             termIndexLabel({{"fox", 0}, {"jumpy fox", 2}, {"jumpy", 1}});
    FrequencyAndIndexMap const                 termFreqAndIndexLabel = NS::Featurizers::Components::MergeTwoMapsWithSameKeys(termFreqLabel, termIndexLabel);
    std::uint32_t const                        docuNumsLabel(1);

    std::vector<std::vector<std::string>> const
                                               inputBatches({{"jumpy fox"}});

    //parameter initialization
    StringDecorator decorator;
    AnalyzerMethod analyzer = AnalyzerMethod::Word;
    std::string regexToken = "";
    nonstd::optional<IndexMap> existingVocabulary = nonstd::optional<IndexMap>();
    nonstd::optional<std::uint32_t> maxFeatures = nonstd::optional<std::uint32_t>();
    std::float_t minDf = 0.0f;
    std::float_t maxDf = 1.0f;
    std::uint32_t ngramRangeMin = 1;
    std::uint32_t ngramRangeMax = 2;

    DSRTestWrapper(inputBatches,
                   termFreqAndIndexLabel,
                   docuNumsLabel,
                   decorator,
                   analyzer,
                   regexToken,
                   existingVocabulary,
                   maxFeatures,
                   minDf,
                   maxDf,
                   ngramRangeMin,
                   ngramRangeMax);
}

TEST_CASE("string_idf_ngramword") {
    FrequencyMap const                         termFreqLabel({{"jumpy", 1}, {"fox", 1}, {"jumpy fox", 1}});
    IndexMap const                             termIndexLabel({{"fox", 0}, {"jumpy fox", 2}, {"jumpy", 1}});
    FrequencyAndIndexMap const                 termFreqAndIndexLabel = NS::Featurizers::Components::MergeTwoMapsWithSameKeys(termFreqLabel, termIndexLabel);
    std::uint32_t const                        docuNumsLabel(1);

    std::vector<std::vector<std::string>> const
                                               inputBatches({{"jumpy fox"}});

    //parameter initialization
    StringDecorator decorator = Microsoft::Featurizer::Strings::ToLower;
    //StringDecorator decorator;
    AnalyzerMethod analyzer = AnalyzerMethod::Word;
    std::string regexToken = "";
    nonstd::optional<IndexMap> existingVocabulary = nonstd::optional<IndexMap>();
    nonstd::optional<std::uint32_t> maxFeatures = nonstd::optional<std::uint32_t>();
    std::float_t minDf = 0.0f;
    std::float_t maxDf = 1.0f;
    std::uint32_t ngramRangeMin = 1;
    std::uint32_t ngramRangeMax = 2;

    DSRTestWrapper(inputBatches,
                   termFreqAndIndexLabel,
                   docuNumsLabel,
                   decorator,
                   analyzer,
                   regexToken,
                   existingVocabulary,
                   maxFeatures,
                   minDf,
                   maxDf,
                   ngramRangeMin,
                   ngramRangeMax);
}

TEST_CASE("string_idf_ngramchar_no_decorator") {
    FrequencyMap const                         termFreqLabel({{"jumpy f", 1}, {"mpy fox", 1}, {"umpy fo", 1}});
    IndexMap const                             termIndexLabel({{"jumpy f", 0}, {"mpy fox", 1}, {"umpy fo", 2}});
    FrequencyAndIndexMap const                 termFreqAndIndexLabel = NS::Featurizers::Components::MergeTwoMapsWithSameKeys(termFreqLabel, termIndexLabel);
    std::uint32_t const                        docuNumsLabel(1);

    std::vector<std::vector<std::string>> const
                                               inputBatches({{"jumpy fox"}});

    //parameter initialization
    StringDecorator decorator;
    AnalyzerMethod analyzer = AnalyzerMethod::Char;
    std::string regexToken = "";
    nonstd::optional<IndexMap> existingVocabulary = nonstd::optional<IndexMap>();
    nonstd::optional<std::uint32_t> maxFeatures = nonstd::optional<std::uint32_t>();
    std::float_t minDf = 0.0f;
    std::float_t maxDf = 1.0f;
    std::uint32_t ngramRangeMin = 7;
    std::uint32_t ngramRangeMax = 7;

    DSRTestWrapper(inputBatches,
                   termFreqAndIndexLabel,
                   docuNumsLabel,
                   decorator,
                   analyzer,
                   regexToken,
                   existingVocabulary,
                   maxFeatures,
                   minDf,
                   maxDf,
                   ngramRangeMin,
                   ngramRangeMax);
}

TEST_CASE("string_idf_ngramchar") {
    FrequencyMap const                         termFreqLabel({{"jumpy f", 1}, {"mpy fox", 1}, {"umpy fo", 1}});
    IndexMap const                             termIndexLabel({{"jumpy f", 0}, {"mpy fox", 1}, {"umpy fo", 2}});
    FrequencyAndIndexMap const                 termFreqAndIndexLabel = NS::Featurizers::Components::MergeTwoMapsWithSameKeys(termFreqLabel, termIndexLabel);
    std::uint32_t const                        docuNumsLabel(1);

    std::vector<std::vector<std::string>> const
                                               inputBatches({{"jumpy fox"}});

    //parameter initialization
    StringDecorator decorator = Microsoft::Featurizer::Strings::ToLower;
    //StringDecorator decorator;
    AnalyzerMethod analyzer = AnalyzerMethod::Char;
    std::string regexToken = "";
    nonstd::optional<IndexMap> existingVocabulary = nonstd::optional<IndexMap>();
    nonstd::optional<std::uint32_t> maxFeatures = nonstd::optional<std::uint32_t>();
    std::float_t minDf = 0.0f;
    std::float_t maxDf = 1.0f;
    std::uint32_t ngramRangeMin = 7;
    std::uint32_t ngramRangeMax = 7;

    DSRTestWrapper(inputBatches,
                   termFreqAndIndexLabel,
                   docuNumsLabel,
                   decorator,
                   analyzer,
                   regexToken,
                   existingVocabulary,
                   maxFeatures,
                   minDf,
                   maxDf,
                   ngramRangeMin,
                   ngramRangeMax);
}

TEST_CASE("string_idf_ngramcharwb_no_decorator") {
    FrequencyMap const                         termFreqLabel({{" jump", 1}, {"jumpy", 1}, {"umpy ", 1}, {" abcd", 1}, {"abcd ", 1}});
    IndexMap const                             termIndexLabel({{" jump", 1}, {"jumpy", 3}, {"umpy ", 4}, {" abcd", 0}, {"abcd ", 2}});
    FrequencyAndIndexMap const                 termFreqAndIndexLabel = NS::Featurizers::Components::MergeTwoMapsWithSameKeys(termFreqLabel, termIndexLabel);
    std::uint32_t const                        docuNumsLabel(1);

    std::vector<std::vector<std::string>> const
                                               inputBatches({{"jumpy abcd"}});

    //parameter initialization
    //StringDecorator decorator = Microsoft::Featurizer::Strings::ToLower;
    StringDecorator decorator;
    AnalyzerMethod analyzer = AnalyzerMethod::Charwb;
    std::string regexToken = "";
    nonstd::optional<IndexMap> existingVocabulary = nonstd::optional<IndexMap>();
    nonstd::optional<std::uint32_t> maxFeatures = nonstd::optional<std::uint32_t>();
    std::float_t minDf = 0.0f;
    std::float_t maxDf = 1.0f;
    std::uint32_t ngramRangeMin = 5;
    std::uint32_t ngramRangeMax = 5;

    DSRTestWrapper(inputBatches,
                   termFreqAndIndexLabel,
                   docuNumsLabel,
                   decorator,
                   analyzer,
                   regexToken,
                   existingVocabulary,
                   maxFeatures,
                   minDf,
                   maxDf,
                   ngramRangeMin,
                   ngramRangeMax);
}

TEST_CASE("string_idf_ngramcharwb") {
    FrequencyMap const                         termFreqLabel({{" jump", 1}, {"jumpy", 1}, {"umpy ", 1}, {" fox ", 1}});
    IndexMap const                             termIndexLabel({{" jump", 1}, {"jumpy", 2}, {"umpy ", 3}, {" fox ", 0}});
    FrequencyAndIndexMap const                 termFreqAndIndexLabel = NS::Featurizers::Components::MergeTwoMapsWithSameKeys(termFreqLabel, termIndexLabel);
    std::uint32_t const                        docuNumsLabel(1);

    std::vector<std::vector<std::string>> const
                                               inputBatches({{"jumpy fox"}});

    //parameter initialization
    StringDecorator decorator = Microsoft::Featurizer::Strings::ToLower;
    //StringDecorator decorator;
    AnalyzerMethod analyzer = AnalyzerMethod::Charwb;
    std::string regexToken = "";
    nonstd::optional<IndexMap> existingVocabulary = nonstd::optional<IndexMap>();
    nonstd::optional<std::uint32_t> maxFeatures = nonstd::optional<std::uint32_t>();
    std::float_t minDf = 0.0f;
    std::float_t maxDf = 1.0f;
    std::uint32_t ngramRangeMin = 5;
    std::uint32_t ngramRangeMax = 5;

    DSRTestWrapper(inputBatches,
                   termFreqAndIndexLabel,
                   docuNumsLabel,
                   decorator,
                   analyzer,
                   regexToken,
                   existingVocabulary,
                   maxFeatures,
                   minDf,
                   maxDf,
                   ngramRangeMin,
                   ngramRangeMax);
}

TEST_CASE("string_idf_single_appearance") {
    FrequencyMap const                         termFreqLabel({{"orange", 1}, {"apple", 1}, {"grape", 1}});
    IndexMap const                             termIndexLabel({{"apple", 0}, {"grape", 1}, {"orange", 2}});
    FrequencyAndIndexMap const                 termFreqAndIndexLabel = NS::Featurizers::Components::MergeTwoMapsWithSameKeys(termFreqLabel, termIndexLabel);
    std::uint32_t const                        docuNumsLabel(3);

    std::vector<std::vector<std::string>> const
                                               inputBatches({{" apple apple  apple"},
                                                            {"grape grape  grape "},
                                                            {" orange orange  orange "}});

    //parameter initialization
    StringDecorator decorator;
    AnalyzerMethod analyzer = AnalyzerMethod::Word;
    std::string regexToken = "";
    nonstd::optional<IndexMap> existingVocabulary = nonstd::optional<IndexMap>();
    nonstd::optional<std::uint32_t> maxFeatures = nonstd::optional<std::uint32_t>();
    std::float_t minDf = 0.0f;
    std::float_t maxDf = 1.0f;
    std::uint32_t ngramRangeMin = 1;
    std::uint32_t ngramRangeMax = 1;

    DSRTestWrapper(inputBatches,
                   termFreqAndIndexLabel,
                   docuNumsLabel,
                   decorator,
                   analyzer,
                   regexToken,
                   existingVocabulary,
                   maxFeatures,
                   minDf,
                   maxDf,
                   ngramRangeMin,
                   ngramRangeMax);
}

TEST_CASE("string_idf_full_appearance") {
    FrequencyMap const                         termFreqLabel({{"orange", 3}, {"apple", 3}, {"grape", 3}});
    IndexMap const                             termIndexLabel({{"apple", 0}, {"grape", 1}, {"orange", 2}});
    FrequencyAndIndexMap const                 termFreqAndIndexLabel = NS::Featurizers::Components::MergeTwoMapsWithSameKeys(termFreqLabel, termIndexLabel);
    std::uint32_t const                        docuNumsLabel(3);

    std::vector<std::vector<std::string>> const
                                               inputBatches({{"apple  grape orange  "},
                                                            {"  apple grape   orange"},
                                                            {" apple grape orange  "}});

    //parameter initialization
    StringDecorator decorator;
    AnalyzerMethod analyzer = AnalyzerMethod::Word;
    std::string regexToken = "";
    nonstd::optional<IndexMap> existingVocabulary = nonstd::optional<IndexMap>();
    nonstd::optional<std::uint32_t> maxFeatures = nonstd::optional<std::uint32_t>();
    std::float_t minDf = 0.0f;
    std::float_t maxDf = 1.0f;
    std::uint32_t ngramRangeMin = 1;
    std::uint32_t ngramRangeMax = 1;

    DSRTestWrapper(inputBatches,
                   termFreqAndIndexLabel,
                   docuNumsLabel,
                   decorator,
                   analyzer,
                   regexToken,
                   existingVocabulary,
                   maxFeatures,
                   minDf,
                   maxDf,
                   ngramRangeMin,
                   ngramRangeMax);
}

TEST_CASE("string_idf_df[0.4, 0.8]") {
    FrequencyMap const                         termFreqLabel({{"grape", 2}});
    IndexMap const                             termIndexLabel({{"grape", 0}});
    FrequencyAndIndexMap const                 termFreqAndIndexLabel = NS::Featurizers::Components::MergeTwoMapsWithSameKeys(termFreqLabel, termIndexLabel);
    std::uint32_t const                        docuNumsLabel(3);

    std::vector<std::vector<std::string>> const
                                               inputBatches({{" orange  apple  apple peach  grape "},
                                                            {" grape orange     peach peach banana"},
                                                            {"orange orange peach   peach orange "}});
    //parameter initialization
    StringDecorator decorator;
    AnalyzerMethod analyzer = AnalyzerMethod::Word;
    std::string regexToken = "";
    nonstd::optional<IndexMap> existingVocabulary = nonstd::optional<IndexMap>();
    nonstd::optional<std::uint32_t> maxFeatures = nonstd::optional<std::uint32_t>();
    std::float_t minDf = 0.4f;
    std::float_t maxDf = 0.8f;
    std::uint32_t ngramRangeMin = 1;
    std::uint32_t ngramRangeMax = 1;

    DSRTestWrapper(inputBatches,
                   termFreqAndIndexLabel,
                   docuNumsLabel,
                   decorator,
                   analyzer,
                   regexToken,
                   existingVocabulary,
                   maxFeatures,
                   minDf,
                   maxDf,
                   ngramRangeMin,
                   ngramRangeMax);
}

TEST_CASE("string_idf_df[0.0, 0.7]") {
    FrequencyMap const                         termFreqLabel({{"apple", 1}, {"grape", 2}, {"banana",1}});
    IndexMap const                             termIndexLabel({{"apple", 0}, {"grape", 2}, {"banana",1}});
    FrequencyAndIndexMap const                 termFreqAndIndexLabel = NS::Featurizers::Components::MergeTwoMapsWithSameKeys(termFreqLabel, termIndexLabel);
    std::uint32_t const                        docuNumsLabel(3);

    std::vector<std::vector<std::string>> const
                                               inputBatches({{" orange  apple  apple peach  grape "},
                                                            {" grape orange     peach peach banana"},
                                                            {"orange orange peach   peach orange "}});
    //parameter initialization
    StringDecorator decorator;
    AnalyzerMethod analyzer = AnalyzerMethod::Word;
    std::string regexToken = "";
    nonstd::optional<IndexMap> existingVocabulary = nonstd::optional<IndexMap>();
    nonstd::optional<std::uint32_t> maxFeatures = nonstd::optional<std::uint32_t>();
    std::float_t minDf = 0.0f;
    std::float_t maxDf = 0.7f;
    std::uint32_t ngramRangeMin = 1;
    std::uint32_t ngramRangeMax = 1;

    DSRTestWrapper(inputBatches,
                   termFreqAndIndexLabel,
                   docuNumsLabel,
                   decorator,
                   analyzer,
                   regexToken,
                   existingVocabulary,
                   maxFeatures,
                   minDf,
                   maxDf,
                   ngramRangeMin,
                   ngramRangeMax);
}

TEST_CASE("string_idf_max1features") {
    FrequencyMap const                         termFreqLabel({{"orange", 3}});
    IndexMap const                             termIndexLabel({{"orange", 0}});
    FrequencyAndIndexMap const                 termFreqAndIndexLabel = NS::Featurizers::Components::MergeTwoMapsWithSameKeys(termFreqLabel, termIndexLabel);
    std::uint32_t const                        docuNumsLabel(3);

    std::vector<std::vector<std::string>> const
                                               inputBatches({{" orange  apple  apple peach  grape "},
                                                            {" grape orange     peach peach banana"},
                                                            {"orange orange peach   peach orange "}});
    //parameter initialization
    StringDecorator decorator;
    AnalyzerMethod analyzer = AnalyzerMethod::Word;
    std::string regexToken = "";
    nonstd::optional<IndexMap> existingVocabulary = nonstd::optional<IndexMap>();
    nonstd::optional<std::uint32_t> maxFeatures = nonstd::optional<std::uint32_t>(static_cast<std::uint32_t>(1));
    std::float_t minDf = 0.0f;
    std::float_t maxDf = 1.0f;
    std::uint32_t ngramRangeMin = 1;
    std::uint32_t ngramRangeMax = 1;

    DSRTestWrapper(inputBatches,
                   termFreqAndIndexLabel,
                   docuNumsLabel,
                   decorator,
                   analyzer,
                   regexToken,
                   existingVocabulary,
                   maxFeatures,
                   minDf,
                   maxDf,
                   ngramRangeMin,
                   ngramRangeMax);
}

TEST_CASE("string_idf_max4features") {
    FrequencyMap const                         termFreqLabel({{"orange",3}, {"apple", 1}, {"peach", 3}, {"grape", 2}});
    IndexMap const                             termIndexLabel({{"orange", 2}, {"apple", 0}, {"peach", 3}, {"grape", 1}});
    FrequencyAndIndexMap const                 termFreqAndIndexLabel = NS::Featurizers::Components::MergeTwoMapsWithSameKeys(termFreqLabel, termIndexLabel);
    std::uint32_t const                        docuNumsLabel(3);

    std::vector<std::vector<std::string>> const
                                               inputBatches({{" orange  apple  apple peach  grape "},
                                                            {" grape orange     peach peach banana"},
                                                            {"orange orange peach   peach orange "}});
    //parameter initialization
    StringDecorator decorator;
    AnalyzerMethod analyzer = AnalyzerMethod::Word;
    std::string regexToken = "";
    nonstd::optional<IndexMap> existingVocabulary = nonstd::optional<IndexMap>();
    nonstd::optional<std::uint32_t> maxFeatures = nonstd::optional<std::uint32_t>(static_cast<std::uint32_t>(4));
    std::float_t minDf = 0.0f;
    std::float_t maxDf = 1.0f;
    std::uint32_t ngramRangeMin = 1;
    std::uint32_t ngramRangeMax = 1;

    DSRTestWrapper(inputBatches,
                   termFreqAndIndexLabel,
                   docuNumsLabel,
                   decorator,
                   analyzer,
                   regexToken,
                   existingVocabulary,
                   maxFeatures,
                   minDf,
                   maxDf,
                   ngramRangeMin,
                   ngramRangeMax);
}

TEST_CASE("string_idf_custom_full_existingVocabulary") {
    FrequencyMap const                         termFreqLabel({{"orange",3}, {"apple", 1}, {"peach", 3}, {"grape", 2}, {"banana",1}});
    IndexMap const                             termIndexLabel({{"apple", 222}, {"banana",333}, {"grape", 666}, {"orange",999}, {"peach", 777}});
    FrequencyAndIndexMap const                 termFreqAndIndexLabel = NS::Featurizers::Components::MergeTwoMapsWithSameKeys(termFreqLabel, termIndexLabel);
    std::uint32_t const                        docuNumsLabel(3);

    std::vector<std::vector<std::string>> const
                                               inputBatches({{" orange  apple  apple peach  grape "},
                                                            {" grape orange     peach peach banana"},
                                                            {"orange orange peach   peach orange "}});
    //parameter initialization
    StringDecorator decorator;
    AnalyzerMethod analyzer = AnalyzerMethod::Word;
    std::string regexToken = "";
    nonstd::optional<IndexMap> existingVocabulary = nonstd::optional<IndexMap>(IndexMap({{"apple", 222}, {"banana", 333}, {"grape", 666}, {"orange",999}, {"peach", 777}}));
    nonstd::optional<std::uint32_t> maxFeatures = nonstd::optional<std::uint32_t>();
    std::float_t minDf = 0.0f;
    std::float_t maxDf = 1.0f;
    std::uint32_t ngramRangeMin = 1;
    std::uint32_t ngramRangeMax = 1;

    DSRTestWrapper(inputBatches,
                   termFreqAndIndexLabel,
                   docuNumsLabel,
                   decorator,
                   analyzer,
                   regexToken,
                   existingVocabulary,
                   maxFeatures,
                   minDf,
                   maxDf,
                   ngramRangeMin,
                   ngramRangeMax);
}

TEST_CASE("string_idf_custom_insufficient_existingVocabulary") {
    FrequencyMap const                         termFreqLabel({{"orange",3}, {"apple", 1}, {"peach", 3}, {"grape", 2}, {"banana",1}});
    IndexMap const                             termIndexLabel({{"apple", 222}, {"banana",333}, {"grape", 666}, {"orange", 3}, {"peach", 4}});
    FrequencyAndIndexMap const                 termFreqAndIndexLabel = NS::Featurizers::Components::MergeTwoMapsWithSameKeys(termFreqLabel, termIndexLabel);
    std::uint32_t const                        docuNumsLabel(3);

    std::vector<std::vector<std::string>> const
                                               inputBatches({{" orange  apple  apple peach  grape "},
                                                            {" grape orange     peach peach banana"},
                                                            {"orange orange peach   peach orange "}});
    //parameter initialization
    StringDecorator decorator;
    AnalyzerMethod analyzer = AnalyzerMethod::Word;
    std::string regexToken = "";
    nonstd::optional<IndexMap> existingVocabulary = nonstd::optional<IndexMap>(IndexMap({{"apple", 222}, {"banana", 333}, {"grape", 666}}));
    nonstd::optional<std::uint32_t> maxFeatures = nonstd::optional<std::uint32_t>();
    std::float_t minDf = 0.0f;
    std::float_t maxDf = 1.0f;
    std::uint32_t ngramRangeMin = 1;
    std::uint32_t ngramRangeMax = 1;

    DSRTestWrapper(inputBatches,
                   termFreqAndIndexLabel,
                   docuNumsLabel,
                   decorator,
                   analyzer,
                   regexToken,
                   existingVocabulary,
                   maxFeatures,
                   minDf,
                   maxDf,
                   ngramRangeMin,
                   ngramRangeMax);
}

TEST_CASE("string_idf_custom_over_existingVocabulary") {
    FrequencyMap const                         termFreqLabel({{"orange",3}, {"apple", 1}, {"peach", 3}, {"grape", 2}, {"banana",1}});
    IndexMap const                             termIndexLabel({{"apple", 222}, {"banana",333}, {"grape", 666}, {"orange",999}, {"peach", 777}});
    FrequencyAndIndexMap const                 termFreqAndIndexLabel = NS::Featurizers::Components::MergeTwoMapsWithSameKeys(termFreqLabel, termIndexLabel);
    std::uint32_t const                        docuNumsLabel(3);

    std::vector<std::vector<std::string>> const
                                               inputBatches({{" orange  apple  apple peach  grape "},
                                                            {" grape orange     peach peach banana"},
                                                            {"orange orange peach   peach orange "}});
    //parameter initialization
    StringDecorator decorator;
    AnalyzerMethod analyzer = AnalyzerMethod::Word;
    std::string regexToken = "";
    nonstd::optional<IndexMap> existingVocabulary = nonstd::optional<IndexMap>(IndexMap({{"apple", 222}, {"banana", 333}, {"grape", 666}, {"orange",999}, {"peach", 777}, {"fruit", 444}}));
    nonstd::optional<std::uint32_t> maxFeatures = nonstd::optional<std::uint32_t>();
    std::float_t minDf = 0.0f;
    std::float_t maxDf = 1.0f;
    std::uint32_t ngramRangeMin = 1;
    std::uint32_t ngramRangeMax = 1;

    DSRTestWrapper(inputBatches,
                   termFreqAndIndexLabel,
                   docuNumsLabel,
                   decorator,
                   analyzer,
                   regexToken,
                   existingVocabulary,
                   maxFeatures,
                   minDf,
                   maxDf,
                   ngramRangeMin,
                   ngramRangeMax);
}<|MERGE_RESOLUTION|>--- conflicted
+++ resolved
@@ -95,11 +95,7 @@
                              std::uint32_t const & ngramRangeMax) {
     ParseFunctionType parseFunc;
     NS::Featurizers::Components::DocumentParseFuncGenerator(parseFunc, analyzer, regexToken, ngramRangeMin, ngramRangeMax);
-<<<<<<< HEAD
- 
-=======
-
->>>>>>> 94f47241
+
     std::vector<std::string> output;
     parseFunc(
         input,
@@ -109,11 +105,7 @@
     );
     CHECK(output == label);
 }
-<<<<<<< HEAD
- 
-=======
-
->>>>>>> 94f47241
+
 TEST_CASE("TestGeneratingParseFunc") {
     TestGeneratingParseFunc("jumpy fox", {"jumpy", "fox"}, AnalyzerMethod::Word, "", 1, 1);
     TestGeneratingParseFunc("jumpy fox", {"jumpy", "fox"}, AnalyzerMethod::Word, "[^\\s]+", 1, 1);
